# Plush Language Quickstart

This document provides a quick overview of the Plush programming language, its syntax, features, and built-in capabilities. It is intended for developers who want to get started with Plush and learn the basics of the language.

## Introduction

Plush is an experimental toy programming language and virtual machine inspired by JavaScript, Lox, Lua, and Python. It features a simple, minimalistic design with a stack-based bytecode interpreter, actor-based parallelism, and an easily extensible set of host functions.

## Getting Started

To run a Plush script, you can use the `cargo run` command, followed by the path to the script. For example:

```sh
cargo run examples/helloworld.psh
```

This will execute the `helloworld.psh` script and print "Hello, World!" to the console. More example programs
can be found in the [`examples/`](/examples) directory. These examples are available under the
[CC0 license](https://creativecommons.org/public-domain/cc0/) (public domain).

## Language Basics

### Variables

Variables are declared using the `let` keyword. By default, variables are immutable. To declare a mutable variable, use `let var`.

```plush
let x = 10;          // Immutable variable
let var y = 20;      // Mutable variable
y = 30;              // Reassigning a mutable variable
```

Loop counters, which are mutable, must be declared with `let var`, e.g.

```plush
for (let var i = 0; i < 10; ++i)
    $println(i);
```

### Data Types

Plush is a dynamically typed language and supports the following data types:

-   **Int64**: 64-bit signed integers (e.g., `10`, `-5`).
-   **Float64**: 64-bit floating-point numbers (e.g., `3.14`, `-0.5`).
-   **String**: Immutable UTF-8 encoded strings (e.g., `"hello"`, `'world'`).
-   **Bool**: The constants `true` or `false`.
-   **Nil**: The constant `nil` represents the absence of a value.
-   **Array**: Ordered collections of values (e.g., `[1, 2, 3]`).
-   **ByteArray**: Raw, mutable byte buffers.
-   **Object**: Instances of classes.

### Operators

Plush supports a range of arithmetic, comparison, and logical operators:

-   **Arithmetic**: `+`, `-`, `*`, `/`, `%`
-   **Comparison**: `==`, `!=`, `<`, `>`, `<=`, `>=`.
-   **Logical**: `&&`, `||`, `!`

Note that unlike in JavaScript, the `==` operator performs reference equality for objects and arrays, not structural equality.

### Arrays

The syntax for array literals is similar to that of JavaScript, e.g.

```
let a = [0, 1, 2, 3, 4];
```

Array elements an be accessed using the indexing operator with square brackets, e.g. `a[0] = 1`.
ByteArrays can also be indexed using square brackets to read and write individual bytes.
The length of arrays and ByteArrays is accessed via the `.len` field.

### Control Flow

Plush provides `if`/`else` statements for conditional execution and `for` and `while` loops for iteration.

```plush
if (x > 5) {
    $println("x is greater than 5");
} else {
    $println("x is not greater than 5");
}

for (let var i = 0; i < 10; ++i) {
    $println(i);
}

let var i = 0;
while (i < 10) {
    $println(i);
    i = i + 1;
}
```

### Functions

Functions are defined using the `fun` keyword. They can take arguments and return values.

```plush
fun add(a, b) {
    return a + b;
}

let result = add(5, 10);
$println(result); // 15
```

### Classes

Plush supports object-oriented programming with classes. Classes are defined using the `class` keyword, and instances are created by calling the class name as a function. Note that the first argument to a method, including `init`, is the explicit `self` argument representing the current object. This argument can have any name, which avoids the JavaScript issue with closures shadowing an implicit `this` argument.

```plush
class Point {
    init(self, x, y) {
        self.x = x;
        self.y = y;
    }

    to_s(self) {
        return "(" + self.x.to_s() + ", " + self.y.to_s() + ")";
    }
}

let p = Point(10, 20);
$println(p.to_s()); // (10, 20)
```

## Built-in Functions and Methods

Plush provides a set of built-in host functions and methods that can be accessed from your code. Host functions are prefixed with a `$` sign.

### Host Functions

These host functions are defined in [`src/host.rs`](/src/host.rs):

-   `$time_current_ms()`: Returns the current time in milliseconds since the Unix epoch.
-   `$cmd_num_args()`: Get the number of command-line arguments available to the program.
-   `$cmd_get_arg(idx)`: Get the command-line argument at the given index.
-   `$print(value)`: Prints a value to the console.
-   `$println(value)`: Prints a value to the console, followed by a newline.
-   `$readln()`: Read one line of input into a string.
-   `$actor_id()`: Returns the ID of the current actor.
-   `$actor_parent()`: Returns the ID of the parent actor.
-   `$actor_sleep(msecs)`: Pauses the current actor for the specified number of milliseconds.
-   `$actor_spawn(function)`: Spawns a new actor that executes the given function.
-   `$actor_join(actor_id)`: Waits for an actor to finish and returns its result.
-   `$actor_send(actor_id, message)`: Sends a message to the specified actor.
-   `$actor_recv()`: Receives a message from the current actor's mailbox, blocking if empty.
-   `$actor_poll()`: Polls the actor's mailbox for a message, returning `nil` if empty.
-   `$window_create(width, height, title, flags)`: Creates a new window.
-   `$window_draw_frame(window_id, frame_buffer)`: Draws a frame buffer to the specified window.
-   `$exit(code)`: End program execution and produce the given exit code.

### Core Methods

-   **Int64**
    -   `abs()`: Get the absolute value of this number.
    -   `to_f()`: Converts the integer to a float.
    -   `to_s()`: Converts the integer to a string.
-   **Float64**
    -   `abs()`: Get the absolute value of this number.
    -   `ceil()`: Returns the smallest integer greater than or equal to the float.
    -   `floor()`: Returns the largest integer less than or equal to the float.
    -   `trunc()`: Truncate the float and produce an integer value.
    -   `sin()`: Returns the sine of the float.
    -   `cos()`: Returns the cosine of the float.
    -   `sqrt()`: Returns the square root of the float.
    -   `to_s()`: Returns a string representation of the float.
-   **String**
<<<<<<< HEAD
=======
    -   `from_codepoint(int_val)`: Get a single-character string representing the given unicode codepoint value.
>>>>>>> 2eab5b89
    -   `byte_at(idx)`: Get the UTF-8 byte at the given index.
    -   `parse_int(radix)`: Try to parse the entire string as an integer of the given `radix`. Returns `nil` on failure.
    -   `trim()`: Produce a new string without whitespace at the beginning or end.
-   **Array**
    -   `with_size(size, value)`: Creates a new array of the given size, filled with the given value.
    -   `push(value)`: Adds a value to the end of the array.
    -   `pop()`: Removes and returns the last value from the array.
-   **ByteArray**
    -   `with_size(size)`: Creates a new `ByteArray` of the given size.
    -   `fill_u32(start_index, count, value)`: Fills a portion of the `ByteArray` with a repeated 32-bit unsigned integer value.
    -   `read_u32(index)`: Reads a 32-bit unsigned integer from the `ByteArray` at the given index.
    -   `write_u32(index, value)`: Writes a 32-bit unsigned integer to the `ByteArray` at the given index.
    -   `memcpy(dst_idx, src_bytes, src_idx, len)`: Copies a block of memory from a source `ByteArray` to this one.
    -   `zero_fill()`: Overwrite the contents of the `ByteArray` with zeros.

## Concurrency with Actors

Plush supports actor-based concurrency, which allows you to write parallel programs that are safe and easy to reason about. Actors are independent processes that communicate by sending and receiving messages.

```plush
fun worker() {
    let msg = $actor_recv();
    $println("Received: " + msg);
}

let worker_id = $actor_spawn(worker);
$actor_send(worker_id, "Hello from the main actor!");
$actor_join(worker_id);
```

This example spawns a new worker actor, sends it a message, and then waits for it to complete. The worker receives the message and prints it to the console.

## Debugging

At the moment there is no debugger and you may find that error messages are lackluster. Unsupported behaviors can
result in Rust panics, sometimes without helpful messages. PRs to improve this are welcome.

To help in debugging, you can print values with `$println` and you can use the built in `assert` statement to
validate your assumptions.<|MERGE_RESOLUTION|>--- conflicted
+++ resolved
@@ -169,10 +169,7 @@
     -   `sqrt()`: Returns the square root of the float.
     -   `to_s()`: Returns a string representation of the float.
 -   **String**
-<<<<<<< HEAD
-=======
     -   `from_codepoint(int_val)`: Get a single-character string representing the given unicode codepoint value.
->>>>>>> 2eab5b89
     -   `byte_at(idx)`: Get the UTF-8 byte at the given index.
     -   `parse_int(radix)`: Try to parse the entire string as an integer of the given `radix`. Returns `nil` on failure.
     -   `trim()`: Produce a new string without whitespace at the beginning or end.
